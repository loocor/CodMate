--- conflicted
+++ resolved
@@ -48,7 +48,6 @@
 }
 
 actor SessionIndexer {
-<<<<<<< HEAD
   private let fileManager: FileManager
   private let decoder: JSONDecoder
   private let cache = NSCache<NSURL, CacheEntry>()
@@ -97,486 +96,6 @@
           guard let url = iterator.next() else { return }
           group.addTask { [weak self] in
             guard let self else { return .success(nil) }
-=======
-    private let fileManager: FileManager
-    private let decoder: JSONDecoder
-    private let cache = NSCache<NSURL, CacheEntry>()
-    private let diskCache: DiskCache
-    private let logger = Logger(subsystem: "io.umate.codmate", category: "SessionIndexer")
-    /// Avoid global mutable, non-Sendable formatter; create locally when needed
-    nonisolated private static func makeTailTimestampFormatter() -> ISO8601DateFormatter {
-        let f = ISO8601DateFormatter()
-        f.formatOptions = [.withInternetDateTime, .withFractionalSeconds]
-        return f
-    }
-
-    private final class CacheEntry {
-        let modificationDate: Date?
-        let summary: SessionSummary
-
-        init(modificationDate: Date?, summary: SessionSummary) {
-            self.modificationDate = modificationDate
-            self.summary = summary
-        }
-    }
-
-    init(fileManager: FileManager = .default) {
-        self.fileManager = fileManager
-        self.diskCache = DiskCache()
-        decoder = FlexibleDecoders.iso8601Flexible()
-    }
-
-    func refreshSessions(root: URL, scope: SessionLoadScope) async throws -> [SessionSummary] {
-        let sessionFiles = try sessionFileURLs(at: root, scope: scope)
-        logger.info(
-            "Refreshing sessions under \(root.path, privacy: .public) scope=\(String(describing: scope), privacy: .public) count=\(sessionFiles.count)"
-        )
-        guard !sessionFiles.isEmpty else { return [] }
-
-        let cpuCount = max(2, ProcessInfo.processInfo.processorCount)
-        var summaries: [SessionSummary] = []
-        var firstError: Error?
-        summaries.reserveCapacity(sessionFiles.count)
-
-        await withTaskGroup(of: Result<SessionSummary?, Error>.self) { group in
-            var iterator = sessionFiles.makeIterator()
-
-            func addNextTasks(_ n: Int) {
-                for _ in 0..<n {
-                    guard let url = iterator.next() else { return }
-                    group.addTask { [weak self] in
-                        guard let self else { return .success(nil) }
-                        do {
-                            let values = try url.resourceValues(forKeys: [
-                                .contentModificationDateKey, .fileSizeKey, .isRegularFileKey,
-                            ])
-                            guard values.isRegularFile == true else { return .success(nil) }
-
-                            // In-memory cache
-                            if let cached = await self.cachedSummary(
-                                for: url as NSURL, modificationDate: values.contentModificationDate)
-                            {
-                                return .success(cached)
-                            }
-                            // Disk cache
-                            if let disk = await self.diskCache.get(
-                                path: url.path, modificationDate: values.contentModificationDate)
-                            {
-                                await self.store(
-                                    summary: disk, for: url as NSURL,
-                                    modificationDate: values.contentModificationDate)
-                                return .success(disk)
-                            }
-
-                            var builder = SessionSummaryBuilder()
-                            if let size = values.fileSize { builder.setFileSize(UInt64(size)) }
-                            // Seed updatedAt by fs metadata to avoid full scan for recency
-                            if let lastUpdated = self.lastUpdatedTimestamp(
-                                for: url, modificationDate: values.contentModificationDate)
-                            {
-                                builder.seedLastUpdated(lastUpdated)
-                            }
-                            guard
-                                let summary = try await self.buildSummaryFast(
-                                    for: url, builder: &builder)
-                            else { return .success(nil) }
-                            await self.store(
-                                summary: summary, for: url as NSURL,
-                                modificationDate: values.contentModificationDate)
-                            await self.diskCache.set(
-                                path: url.path, modificationDate: values.contentModificationDate,
-                                summary: summary)
-                            return .success(summary)
-                        } catch {
-                            return .failure(error)
-                        }
-                    }
-                }
-            }
-
-            addNextTasks(cpuCount)
-
-            while let result = await group.next() {
-                switch result {
-                case .success(let maybe):
-                    if let s = maybe { summaries.append(s) }
-                case .failure(let error):
-                    if firstError == nil { firstError = error }
-                    self.logger.error(
-                        "Failed to build session summary: \(error.localizedDescription, privacy: .public)"
-                    )
-                }
-                addNextTasks(1)
-            }
-        }
-
-        if summaries.isEmpty, let error = firstError {
-            throw error
-        }
-        return summaries
-    }
-
-    func invalidate(url: URL) {
-        cache.removeObject(forKey: url as NSURL)
-    }
-
-    func invalidateAll() {
-        cache.removeAllObjects()
-    }
-
-    // MARK: - Private
-
-    private func cachedSummary(for key: NSURL, modificationDate: Date?) -> SessionSummary? {
-        guard let entry = cache.object(forKey: key) else {
-            return nil
-        }
-        if entry.modificationDate == modificationDate {
-            return entry.summary
-        }
-        return nil
-    }
-
-    private func store(summary: SessionSummary, for key: NSURL, modificationDate: Date?) {
-        let entry = CacheEntry(modificationDate: modificationDate, summary: summary)
-        cache.setObject(entry, forKey: key)
-    }
-
-    nonisolated private func lastUpdatedTimestamp(for url: URL, modificationDate: Date?) -> Date? {
-        if let tail = readTailTimestamp(url: url) {
-            return tail
-        }
-        return modificationDate
-    }
-
-    private func sessionFileURLs(at root: URL, scope: SessionLoadScope) throws -> [URL] {
-        var urls: [URL] = []
-        guard let enumeratorURL = scopeBaseURL(root: root, scope: scope) else {
-            logger.warning(
-                "No enumerator URL for scope=\(String(describing: scope), privacy: .public) root=\(root.path, privacy: .public)"
-            )
-            return []
-        }
-
-        guard
-            let enumerator = fileManager.enumerator(
-                at: enumeratorURL,
-                includingPropertiesForKeys: [.isRegularFileKey],
-                options: [.skipsHiddenFiles, .skipsPackageDescendants]
-            )
-        else {
-            logger.warning("Enumerator could not open \(enumeratorURL.path, privacy: .public)")
-            return []
-        }
-
-        for case let fileURL as URL in enumerator {
-            if fileURL.pathExtension.lowercased() == "jsonl" {
-                urls.append(fileURL)
-            }
-        }
-        logger.info("Enumerated \(urls.count) files under \(enumeratorURL.path, privacy: .public)")
-        return urls
-    }
-
-    private func mappedDataIfAvailable(at url: URL) throws -> Data? {
-        do {
-            return try Data(contentsOf: url, options: [.mappedIfSafe])
-        } catch let error as NSError {
-            if error.domain == NSCocoaErrorDomain &&
-                (error.code == NSFileReadNoSuchFileError || error.code == NSFileNoSuchFileError)
-            {
-                logger.debug(
-                    "File disappeared before reading \(url.path, privacy: .public); skipping.")
-                return nil
-            }
-            throw error
-        }
-    }
-
-    // Sidebar: month daily counts without parsing content (fast)
-    func computeCalendarCounts(root: URL, monthStart: Date, dimension: DateDimension) async -> [Int:
-        Int]
-    {
-        var counts: [Int: Int] = [:]
-        let cal = Calendar.current
-        let comps = cal.dateComponents([.year, .month], from: monthStart)
-        guard let year = comps.year, let month = comps.month else { return [:] }
-
-        // For the Updated dimension we must scan all files, since cross-month updates can land in any month folder
-        let scanURL: URL
-        if dimension == .updated {
-            scanURL = root
-        } else {
-            guard let monthURL = monthDirectory(root: root, year: year, month: month) else {
-                return [:]
-            }
-            scanURL = monthURL
-        }
-
-        guard
-            let enumerator = fileManager.enumerator(
-                at: scanURL,
-                includingPropertiesForKeys: [.isRegularFileKey, .contentModificationDateKey],
-                options: [.skipsHiddenFiles, .skipsPackageDescendants])
-        else { return [:] }
-
-        // Collect URLs synchronously first to avoid Swift 6 async/iterator issues
-        let urls = enumerator.compactMap { $0 as? URL }
-
-        for url in urls {
-            guard url.pathExtension.lowercased() == "jsonl" else { continue }
-            switch dimension {
-            case .created:
-                if let day = Int(url.deletingLastPathComponent().lastPathComponent) {
-                    counts[day, default: 0] += 1
-                }
-            case .updated:
-                let values = try? url.resourceValues(forKeys: [.contentModificationDateKey])
-                if let date = lastUpdatedTimestamp(
-                    for: url, modificationDate: values?.contentModificationDate),
-                    cal.isDate(date, equalTo: monthStart, toGranularity: .month)
-                {
-                    let day = cal.component(.day, from: date)
-                    counts[day, default: 0] += 1
-                }
-            }
-        }
-        return counts
-    }
-
-    // MARK: - Updated dimension index
-
-    /// Fast index: record the last update timestamp per file to avoid repeated scans
-    private var updatedDateIndex: [String: Date] = [:]
-
-    /// Build the date index for the Updated dimension (async in the background)
-    func buildUpdatedIndex(root: URL) async -> [String: Date] {
-        var index: [String: Date] = [:]
-        guard
-            let enumerator = fileManager.enumerator(
-                at: root,
-                includingPropertiesForKeys: [.isRegularFileKey],
-                options: [.skipsHiddenFiles, .skipsPackageDescendants]
-            )
-        else { return [:] }
-
-        let urls = enumerator.compactMap { $0 as? URL }
-
-        await withTaskGroup(of: (String, Date)?.self) { group in
-            for url in urls {
-                guard url.pathExtension.lowercased() == "jsonl" else { continue }
-                group.addTask { [weak self] in
-                    guard let self else { return nil }
-                    // Try disk cache first
-                    let values = try? url.resourceValues(forKeys: [.contentModificationDateKey])
-                    if let cached = await self.diskCache.get(
-                        path: url.path,
-                        modificationDate: values?.contentModificationDate
-                    ), let updated = cached.lastUpdatedAt {
-                        return (url.path, updated)
-                    }
-                    // Otherwise read tail timestamp quickly
-                    if let tailDate = self.readTailTimestamp(url: url) {
-                        return (url.path, tailDate)
-                    }
-                    return nil
-                }
-            }
-            for await item in group {
-                if let (path, date) = item {
-                    index[path] = date
-                }
-            }
-        }
-        return index
-    }
-
-    /// Quickly filter files to load based on the Updated index
-    func sessionFileURLsForUpdatedDay(root: URL, day: Date, index: [String: Date]) -> [URL] {
-        let cal = Calendar.current
-        let dayStart = cal.startOfDay(for: day)
-
-        var urls: [URL] = []
-        for (path, updatedDate) in index {
-            if cal.isDate(updatedDate, inSameDayAs: dayStart) {
-                urls.append(URL(fileURLWithPath: path))
-            }
-        }
-        return urls
-    }
-
-    private func scopeBaseURL(root: URL, scope: SessionLoadScope) -> URL? {
-        switch scope {
-        case .today:
-            return dayDirectory(root: root, date: Date())
-        case .day(let date):
-            return dayDirectory(root: root, date: date)
-        case .month(let date):
-            return monthDirectory(root: root, date: date)
-        case .all:
-            return directoryIfExists(root)
-        }
-    }
-
-    private func monthDirectory(root: URL, date: Date) -> URL? {
-        let cal = Calendar.current
-        let components = cal.dateComponents([.year, .month], from: date)
-        guard let year = components.year, let month = components.month else { return nil }
-        return monthDirectory(root: root, year: year, month: month)
-    }
-
-    private func dayDirectory(root: URL, date: Date) -> URL? {
-        let cal = Calendar.current
-        let components = cal.dateComponents([.year, .month, .day], from: cal.startOfDay(for: date))
-        guard let year = components.year,
-            let month = components.month,
-            let day = components.day
-        else { return nil }
-        return dayDirectory(root: root, year: year, month: month, day: day)
-    }
-
-    private func monthDirectory(root: URL, year: Int, month: Int) -> URL? {
-        guard
-            let yearURL = directoryIfExists(
-                root.appendingPathComponent("\(year)", isDirectory: true))
-        else { return nil }
-        return numberedDirectory(base: yearURL, value: month)
-    }
-
-    private func dayDirectory(root: URL, year: Int, month: Int, day: Int) -> URL? {
-        guard let monthURL = monthDirectory(root: root, year: year, month: month) else {
-            return nil
-        }
-        return numberedDirectory(base: monthURL, value: day)
-    }
-
-    private func numberedDirectory(base: URL, value: Int) -> URL? {
-        let candidates = [String(format: "%02d", value), "\(value)"]
-        for name in candidates {
-            let url = base.appendingPathComponent(name, isDirectory: true)
-            if let existing = directoryIfExists(url) { return existing }
-        }
-        return nil
-    }
-
-    private func directoryIfExists(_ url: URL) -> URL? {
-        var isDir: ObjCBool = false
-        if fileManager.fileExists(atPath: url.path, isDirectory: &isDir), isDir.boolValue {
-            return url
-        }
-        return nil
-    }
-
-    // Sidebar: collect cwd counts using disk cache or quick head-scan
-    func collectCWDCounts(root: URL) async -> [String: Int] {
-        var result: [String: Int] = [:]
-        guard
-            let enumerator = fileManager.enumerator(
-                at: root,
-                includingPropertiesForKeys: [.isRegularFileKey, .contentModificationDateKey],
-                options: [.skipsHiddenFiles, .skipsPackageDescendants])
-        else { return [:] }
-
-        // Collect URLs synchronously first to avoid Swift 6 async/iterator issues
-        let urls = enumerator.compactMap { $0 as? URL }
-
-        await withTaskGroup(of: (String, Int)?.self) { group in
-            for url in urls {
-                guard url.pathExtension.lowercased() == "jsonl" else { continue }
-                group.addTask { [weak self] in
-                    guard let self else { return nil }
-                    let values = try? url.resourceValues(forKeys: [.contentModificationDateKey])
-                    let m = values?.contentModificationDate
-                    if let cached = await self.diskCache.get(path: url.path, modificationDate: m),
-                        !cached.cwd.isEmpty
-                    {
-                        return (cached.cwd, 1)
-                    }
-                    if let cwd = self.fastExtractCWD(url: url) { return (cwd, 1) }
-                    return nil
-                }
-            }
-            for await item in group {
-                if let (cwd, inc) = item { result[cwd, default: 0] += inc }
-            }
-        }
-        return result
-    }
-
-    nonisolated private func fastExtractCWD(url: URL) -> String? {
-        guard let data = try? Data(contentsOf: url, options: [.mappedIfSafe]), !data.isEmpty else {
-            return nil
-        }
-        let newline: UInt8 = 0x0A
-        let carriageReturn: UInt8 = 0x0D
-        for var slice in data.split(separator: newline, omittingEmptySubsequences: true).prefix(200)
-        {
-            if slice.last == carriageReturn { slice = slice.dropLast() }
-            if let row = try? decoder.decode(SessionRow.self, from: Data(slice)) {
-                switch row.kind {
-                case .sessionMeta(let p): return p.cwd
-                case .turnContext(let p): if let c = p.cwd { return c }
-                default: break
-                }
-            }
-        }
-        return nil
-    }
-
-    private func buildSummaryFast(for url: URL, builder: inout SessionSummaryBuilder) throws
-        -> SessionSummary?
-    {
-        // Memory-map file (fast and low memory overhead)
-        guard let data = try mappedDataIfAvailable(at: url) else { return nil }
-        guard !data.isEmpty else { return nil }
-
-        let newline: UInt8 = 0x0A
-        let carriageReturn: UInt8 = 0x0D
-        let fastLineLimit = 64
-        var lineCount = 0
-        for var slice in data.split(separator: newline, omittingEmptySubsequences: true) {
-            if slice.last == carriageReturn { slice = slice.dropLast() }
-            guard !slice.isEmpty else { continue }
-            if lineCount >= fastLineLimit, builder.hasEssentialMetadata {
-                break
-            }
-            do {
-                let row = try decoder.decode(SessionRow.self, from: Data(slice))
-                builder.observe(row)
-            } catch {
-                // Silently ignore parse errors for individual lines
-            }
-            lineCount += 1
-        }
-        // Ensure lastUpdatedAt reflects last JSON line timestamp
-        if let tailDate = readTailTimestamp(url: url) {
-            if builder.lastUpdatedAt == nil || (builder.lastUpdatedAt ?? .distantPast) < tailDate {
-                builder.seedLastUpdated(tailDate)
-            }
-        } else if builder.lastUpdatedAt == nil {
-            // Final fallback: use file system modification date if everything else failed
-            let attrs = try? fileManager.attributesOfItem(atPath: url.path)
-            if let modDate = attrs?[.modificationDate] as? Date {
-                builder.seedLastUpdated(modDate)
-            }
-        }
-
-        if let result = builder.build(for: url) { return result }
-        // Fallback: full parse if we didn't capture session_meta early
-        return try buildSummaryFull(for: url, builder: &builder)
-    }
-
-    private func buildSummaryFull(for url: URL, builder: inout SessionSummaryBuilder) throws
-        -> SessionSummary?
-    {
-        guard let data = try mappedDataIfAvailable(at: url) else { return nil }
-        guard !data.isEmpty else { return nil }
-        let newline: UInt8 = 0x0A
-        let carriageReturn: UInt8 = 0x0D
-        var lastError: Error?
-        for var slice in data.split(separator: newline, omittingEmptySubsequences: true) {
-            if slice.last == carriageReturn { slice = slice.dropLast() }
-            guard !slice.isEmpty else { continue }
->>>>>>> 0dbcb295
             do {
               let values = try url.resourceValues(forKeys: [
                 .contentModificationDateKey, .fileSizeKey, .isRegularFileKey,
@@ -621,7 +140,6 @@
             } catch {
               return .failure(error)
             }
-<<<<<<< HEAD
           }
         }
       }
@@ -708,6 +226,20 @@
     }
     logger.info("Enumerated \(urls.count) files under \(enumeratorURL.path, privacy: .public)")
     return urls
+  }
+
+  private func mappedDataIfAvailable(at url: URL) throws -> Data? {
+    do {
+      return try Data(contentsOf: url, options: [.mappedIfSafe])
+    } catch let error as NSError {
+      if error.domain == NSCocoaErrorDomain &&
+        (error.code == NSFileReadNoSuchFileError || error.code == NSFileNoSuchFileError)
+      {
+        logger.debug("File disappeared before reading \(url.path, privacy: .public); skipping.")
+        return nil
+      }
+      throw error
+    }
   }
 
   // Sidebar: month daily counts without parsing content (fast)
@@ -752,102 +284,6 @@
         if let date = lastUpdatedTimestamp(
           for: url, modificationDate: values?.contentModificationDate),
           cal.isDate(date, equalTo: monthStart, toGranularity: .month)
-=======
-        }
-        if let result = builder.build(for: url) { return result }
-        if let error = lastError { throw error }
-        return nil
-    }
-
-    // Public API for background enrichment
-    func enrich(url: URL) async throws -> SessionSummary? {
-        let values = try url.resourceValues(forKeys: [.fileSizeKey, .contentModificationDateKey])
-        var builder = SessionSummaryBuilder()
-        if let size = values.fileSize { builder.setFileSize(UInt64(size)) }
-        if let m = values.contentModificationDate { builder.seedLastUpdated(m) }
-        if let tailDate = readTailTimestamp(url: url) { builder.seedLastUpdated(tailDate) }
-        guard let base = try buildSummaryFull(for: url, builder: &builder) else { return nil }
-
-        // Compute accurate active duration from grouped turns
-        let active = computeActiveDuration(url: url)
-        let enriched = SessionSummary(
-            id: base.id,
-            fileURL: base.fileURL,
-            fileSizeBytes: base.fileSizeBytes,
-            startedAt: base.startedAt,
-            endedAt: base.endedAt,
-            activeDuration: active,
-            cliVersion: base.cliVersion,
-            cwd: base.cwd,
-            originator: base.originator,
-            instructions: base.instructions,
-            model: base.model,
-            approvalPolicy: base.approvalPolicy,
-            userMessageCount: base.userMessageCount,
-            assistantMessageCount: base.assistantMessageCount,
-            toolInvocationCount: base.toolInvocationCount,
-            responseCounts: base.responseCounts,
-            turnContextCount: base.turnContextCount,
-            eventCount: base.eventCount,
-            lineCount: base.lineCount,
-            lastUpdatedAt: base.lastUpdatedAt,
-            source: base.source,
-            remotePath: base.remotePath,
-            userTitle: base.userTitle,
-            userComment: base.userComment
-        )
-
-        // Persist to in-memory and disk caches keyed by mtime
-        store(summary: enriched, for: url as NSURL, modificationDate: values.contentModificationDate)
-        await diskCache.set(path: url.path, modificationDate: values.contentModificationDate, summary: enriched)
-        return enriched
-    }
-
-    // Compute sum of turn durations: for each turn, duration = (last output timestamp - user message timestamp).
-    // If a turn has no user message, start from first output. If no outputs exist, contributes 0.
-    nonisolated private func computeActiveDuration(url: URL) -> TimeInterval? {
-        let loader = SessionTimelineLoader()
-        guard let turns = try? loader.load(url: url) else { return nil }
-        let filtered = turns.removingEnvironmentContext()
-        var total: TimeInterval = 0
-        for turn in filtered {
-            let start: Date?
-            if let u = turn.userMessage?.timestamp {
-                start = u
-            } else {
-                start = turn.outputs.first?.timestamp
-            }
-            guard let s = start, let end = turn.outputs.last?.timestamp else { continue }
-            let dt = end.timeIntervalSince(s)
-            if dt > 0 { total += dt }
-            if Task.isCancelled { return total }
-        }
-        return total
-    }
-
-    // MARK: - Fulltext scanning
-    func fileContains(url: URL, term: String) async -> Bool {
-        guard let handle = try? FileHandle(forReadingFrom: url) else { return false }
-        defer { try? handle.close() }
-        let needle = term
-        let chunkSize = 128 * 1024
-        var carry = Data()
-        while let chunk = try? handle.read(upToCount: chunkSize), !chunk.isEmpty {
-            var combined = carry
-            combined.append(chunk)
-            if let s = String(data: combined, encoding: .utf8),
-                s.range(of: needle, options: .caseInsensitive) != nil
-            {
-                return true
-            }
-            // keep tail to catch matches across boundaries
-            let keep = min(needle.utf8.count - 1, combined.count)
-            carry = combined.suffix(keep)
-            if Task.isCancelled { return false }
-        }
-        if !carry.isEmpty, let s = String(data: carry, encoding: .utf8),
-            s.range(of: needle, options: .caseInsensitive) != nil
->>>>>>> 0dbcb295
         {
           let day = cal.component(.day, from: date)
           counts[day, default: 0] += 1
@@ -1039,7 +475,7 @@
     -> SessionSummary?
   {
     // Memory-map file (fast and low memory overhead)
-    let data = try Data(contentsOf: url, options: [.mappedIfSafe])
+    guard let data = try mappedDataIfAvailable(at: url) else { return nil }
     guard !data.isEmpty else { return nil }
 
     let newline: UInt8 = 0x0A
@@ -1081,7 +517,7 @@
   private func buildSummaryFull(for url: URL, builder: inout SessionSummaryBuilder) throws
     -> SessionSummary?
   {
-    let data = try Data(contentsOf: url, options: [.mappedIfSafe])
+    guard let data = try mappedDataIfAvailable(at: url) else { return nil }
     guard !data.isEmpty else { return nil }
     let newline: UInt8 = 0x0A
     let carriageReturn: UInt8 = 0x0D
@@ -1134,6 +570,7 @@
       lineCount: base.lineCount,
       lastUpdatedAt: base.lastUpdatedAt,
       source: base.source,
+      remotePath: base.remotePath,
       userTitle: base.userTitle,
       userComment: base.userComment
     )
