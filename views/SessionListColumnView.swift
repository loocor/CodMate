import AppKit
import SwiftUI

struct SessionListColumnView: View {
  let sections: [SessionDaySection]
  @Binding var selection: Set<SessionSummary.ID>
  @Binding var sortOrder: SessionSortOrder
  let isLoading: Bool
  let isEnriching: Bool
  let enrichmentProgress: Int
  let enrichmentTotal: Int
  let onResume: (SessionSummary) -> Void
  let onReveal: (SessionSummary) -> Void
  let onDeleteRequest: (SessionSummary) -> Void
  let onExportMarkdown: (SessionSummary) -> Void
  // running state probe
  var isRunning: ((SessionSummary) -> Bool)? = nil
  // live updating probe (file activity)
  var isUpdating: ((SessionSummary) -> Bool)? = nil
  // awaiting follow-up probe
  var isAwaitingFollowup: ((SessionSummary) -> Bool)? = nil
  // notify which item is the user's primary (last clicked) for detail focus
  var onPrimarySelect: ((SessionSummary) -> Void)? = nil
  @EnvironmentObject private var viewModel: SessionListViewModel
  @State private var showNewProjectSheet = false
  @State private var newProjectPrefill: ProjectEditorSheet.Prefill? = nil
  @State private var newProjectAssignIDs: [String] = []
  @State private var lastClickedID: String? = nil
  @State private var containerWidth: CGFloat = 0
  @FocusState private var quickSearchFocused: Bool

  var body: some View {
    VStack(spacing: 0) {
      header
        .padding(.horizontal, 8)
        .padding(.top, 0)
        .padding(.bottom, 8)

      contentView
    }
    .padding(.vertical, 16)
    .padding(.horizontal, 6)
    .sheet(isPresented: $showNewProjectSheet) {
      ProjectEditorSheet(
        isPresented: $showNewProjectSheet,
        mode: .new,
        prefill: newProjectPrefill,
        autoAssignSessionIDs: newProjectAssignIDs
      )
      .environmentObject(viewModel)
    }
    .background(
      GeometryReader { geo in
        Color.clear
          .preference(key: ListColumnWidthKey.self, value: geo.size.width)
      }
    )
    .onPreferenceChange(ListColumnWidthKey.self) { w in
      containerWidth = w
    }
  }

  @ViewBuilder
  private var contentView: some View {
    if sections.isEmpty {
      if isLoading {
        ProgressView("Scanning…")
          .padding(.vertical)
      } else {
        emptyStateView
      }
    } else {
      sessionsListView
    }
  }

  private var emptyStateView: some View {
    let selected = selectedProject()
    return VStack(spacing: 12) {
          Spacer(minLength: 12)
          ContentUnavailableView(
            "No Sessions", systemImage: "tray",
            description: Text(
              "Adjust directories or launch Codex CLI to generate new session logs.")
          )
          .frame(maxWidth: .infinity)

<<<<<<< HEAD
          // Primary action: New (match Detail action bar style and behavior)
          let selected = selectedProject()
          if let project = selected {
            let embeddedPreferredNew =
              viewModel.preferences.defaultResumeUseEmbeddedTerminal && !AppSandbox.isEnabled
            SplitPrimaryMenuButton(
              title: "New",
              systemImage: "plus",
              primary: {
                if embeddedPreferredNew {
                  // Defer to shared embedded flow (exactly as detail bar does)
                  viewModel.newSession(project: project)
                } else {
                  startExternalNewForProject(project)
                }
              },
              items: buildProjectNewMenuItems(for: project)
            )
            .help("Start a new session in \(projectDisplayName(project))")
          } else {
            SplitPrimaryMenuButton(
              title: "New",
              systemImage: "plus",
              primary: {},
              items: []
            )
            .opacity(0.6)
            .help("Select a project in the sidebar to start a new session")
=======
          Button {
        if let project = selected {
          viewModel.newSession(project: project)
            }
          } label: {
            Label("New Session", systemImage: "plus")
              .frame(minWidth: 140)
>>>>>>> 0dbcb295
          }

          Spacer()
        }
        .frame(maxWidth: .infinity, maxHeight: .infinity)
  }

  @ViewBuilder
  private var sessionsListView: some View {
        List(selection: $selection) {
          ForEach(sections) { section in
            Section {
              ForEach(section.sessions, id: \.id) { session in
            sessionRow(for: session)
          }
        } header: {
          HStack {
            Text(section.title)
            Spacer()
            Label(section.totalDuration.readableFormattedDuration, systemImage: "clock")
            Label("\(section.totalEvents)", systemImage: "chart.bar")
          }
          .font(.subheadline)
          .foregroundStyle(.secondary)
        }
      }
    }
    .padding(.horizontal, -2)
    .listStyle(.inset)
  }

  @ViewBuilder
  private func sessionRow(for session: SessionSummary) -> some View {
                EquatableSessionListRow(
                  summary: session,
                  isRunning: isRunning?(session) ?? false,
                  isSelected: selectionContains(session.id),
                  isUpdating: isUpdating?(session) ?? false,
                  awaitingFollowup: isAwaitingFollowup?(session) ?? false,
                  inProject: viewModel.projectIdForSession(session.id) != nil,
                  projectTip: projectTip(for: session)
                )
                .tag(session.id)
                .contentShape(Rectangle())
                .onTapGesture(count: 2) {
                  selection = [session.id]
                  onPrimarySelect?(session)
                  Task { await viewModel.beginEditing(session: session) }
                }
                .onTapGesture { handleClick(on: session) }
                .onDrag {
                  let ids: [String]
                  if selectionContains(session.id) && selection.count > 1 {
                    ids = Array(selection)
                  } else {
                    ids = [session.id]
                  }
      return NSItemProvider(object: ids.joined(separator: "\n") as NSString)
                }
                .listRowInsets(EdgeInsets())
                .contextMenu {
      sessionContextMenu(for: session)
    }
  }

  @ViewBuilder
  private func sessionContextMenu(for session: SessionSummary) -> some View {
    if session.source == .codexLocal {
                    Button {
                      onResume(session)
                    } label: {
                      Label("Resume", systemImage: "play.fill")
                    }
                  }
                  Divider()
                  Button {
                    Task { await viewModel.beginEditing(session: session) }
                  } label: {
                    Label("Edit Title & Comment", systemImage: "pencil")
                  }
                  if !viewModel.projects.isEmpty {
                    Menu {
                      Button("New Project…") {
                        newProjectPrefill = prefillForProject(from: session)
                        newProjectAssignIDs = [session.id]
                        showNewProjectSheet = true
                      }
                      Divider()
                      ForEach(viewModel.projects) { p in
                        Button(p.name.isEmpty ? p.id : p.name) {
                          Task { await viewModel.assignSessions(to: p.id, ids: [session.id]) }
                        }
                      }
                    } label: {
                      Label("Assign to Project…", systemImage: "rectangle.stack.badge.plus")
                    }
                  }
                  Button {
                    onReveal(session)
                  } label: {
                    Label("Reveal in Finder", systemImage: "finder")
                  }
                  Button {
                    onExportMarkdown(session)
                  } label: {
                    Label("Export Markdown", systemImage: "square.and.arrow.up")
                  }
                  Divider()
                  Button(role: .destructive) {
                    if !selectionContains(session.id) {
                      selection = [session.id]
                    }
                    onDeleteRequest(session)
                  } label: {
                    let isBatchDelete = selectionContains(session.id) && selection.count > 1
      Label(isBatchDelete ? "Delete Sessions" : "Delete Session", systemImage: "trash")
    }
  }

  private var header: some View {
    VStack(alignment: .leading, spacing: 8) {
      // Full-width quick search (title/comment) using pure SwiftUI TextField
      HStack(spacing: 6) {
        Image(systemName: "magnifyingglass")
          .foregroundStyle(.secondary)
          .padding(.leading, 4)
        TextField("Search title or comment", text: $viewModel.quickSearchText)
          .textFieldStyle(.plain)
          .focused($quickSearchFocused)
          .onSubmit {
            viewModel.immediateApplyQuickSearch(viewModel.quickSearchText)
          }
        if !viewModel.quickSearchText.isEmpty {
          Button {
            viewModel.quickSearchText = ""
          } label: {
            Image(systemName: "xmark.circle.fill").foregroundStyle(.tertiary)
          }
          .buttonStyle(.plain)
        }
      }
      .padding(.vertical, 6)
      .padding(.horizontal, 6)
      .background(
        RoundedRectangle(cornerRadius: 8, style: .continuous)
          .fill(Color(nsColor: .textBackgroundColor))
          .overlay(
            RoundedRectangle(cornerRadius: 8, style: .continuous)
              .stroke(Color.secondary.opacity(0.25), lineWidth: 1)
          )
      )
      .frame(maxWidth: .infinity)
      // 当全局搜索触发时，确保本地搜索框让出焦点，避免与 Cmd+F 竞争
      .onReceive(NotificationCenter.default.publisher(for: .codMateFocusGlobalSearch)) { _ in
        quickSearchFocused = false
      }

      EqualWidthSegmentedControl(
        items: Array(SessionSortOrder.allCases),
        selection: $sortOrder,
        title: { $0.title }
      )
      .frame(maxWidth: .infinity)
      .transition(.opacity.combined(with: .move(edge: .leading)))
    }
    .frame(maxWidth: .infinity)
  }
}

private struct ListColumnWidthKey: PreferenceKey {
  static var defaultValue: CGFloat = 0
  static func reduce(value: inout CGFloat, nextValue: () -> CGFloat) {
    value = nextValue()
  }
}

extension SessionListColumnView {
  private func selectedProject() -> Project? {
    guard viewModel.selectedProjectIDs.count == 1,
      let pid = viewModel.selectedProjectIDs.first
    else { return nil }
    return viewModel.projects.first(where: { $0.id == pid })
  }

  private func projectDisplayName(_ p: Project) -> String {
    let trimmed = p.name.trimmingCharacters(in: .whitespacesAndNewlines)
    if !trimmed.isEmpty { return trimmed }
    if let dir = p.directory, !dir.trimmingCharacters(in: .whitespacesAndNewlines).isEmpty {
      let base = URL(fileURLWithPath: dir, isDirectory: true).lastPathComponent
      return base.isEmpty ? p.id : base
    }
    return p.id
  }

  func selectionContains(_ id: SessionSummary.ID) -> Bool {
    selection.contains(id)
  }

  // Minimal shell path escaper for cd commands in clipboard
  private func shellEscapedPath(_ path: String) -> String {
    if path.isEmpty { return "''" }
    let allowed = CharacterSet.alphanumerics.union(CharacterSet(charactersIn: "/.-_"))
    let needsQuotes = path.rangeOfCharacter(from: allowed.inverted) != nil
    var output = path.replacingOccurrences(of: "'", with: "'\\''")
    if needsQuotes { output = "'\(output)'" }
    return output
  }

  private func shellQuoteIfNeeded(_ v: String) -> String {
    if v.isEmpty { return "''" }
    if v.contains(where: { $0.isWhitespace || $0 == "'" || $0 == "\"" }) {
      return "'" + v.replacingOccurrences(of: "'", with: "'\\''") + "'"
    }
    return v
  }

  // Build split menu items for project-level New actions
  private func buildProjectNewMenuItems(for project: Project) -> [SplitMenuItem] {
    var items: [SplitMenuItem] = []
    // Upper group: Codex quick targets (Terminal/iTerm2/Warp)
    items.append(
      .init(
        kind: .action(title: "Codex with Terminal") {
          let dir =
            (project.directory?.trimmingCharacters(in: .whitespacesAndNewlines)).flatMap {
              $0.isEmpty ? nil : $0
            } ?? NSHomeDirectory()
          let pb = NSPasteboard.general
          pb.clearContents()
          pb.setString(simpleProjectNewCommands(project: project) + "\n", forType: .string)
          _ = viewModel.openAppleTerminal(at: dir)
          Task {
            await SystemNotifier.shared.notify(
              title: "CodMate", body: "Command copied. Paste it in Terminal.")
          }
        }))
    items.append(
      .init(
        kind: .action(title: "Codex with iTerm2") {
          let dir =
            (project.directory?.trimmingCharacters(in: .whitespacesAndNewlines)).flatMap {
              $0.isEmpty ? nil : $0
            } ?? NSHomeDirectory()
          let cmd = viewModel.buildNewProjectCLIInvocation(project: project)
          viewModel.openPreferredTerminalViaScheme(app: .iterm2, directory: dir, command: cmd)
        }))
    items.append(
      .init(
        kind: .action(title: "Codex with Warp") {
          let dir =
            (project.directory?.trimmingCharacters(in: .whitespacesAndNewlines)).flatMap {
              $0.isEmpty ? nil : $0
            } ?? NSHomeDirectory()
          let pb = NSPasteboard.general
          pb.clearContents()
          pb.setString(simpleProjectNewCommands(project: project) + "\n", forType: .string)
          viewModel.openPreferredTerminalViaScheme(app: .warp, directory: dir)
          Task {
            await SystemNotifier.shared.notify(
              title: "CodMate", body: "Command copied. Paste it in Warp.")
          }
        }))
    // Divider
    items.append(.init(kind: .separator))
    // Middle group: Claude quick targets — project-level (fallback to simple "claude" command)
    items.append(
      .init(
        kind: .action(title: "Claude with Terminal") {
          let dir =
            (project.directory?.trimmingCharacters(in: .whitespacesAndNewlines)).flatMap {
              $0.isEmpty ? nil : $0
            } ?? NSHomeDirectory()
          let cmd = buildClaudeProjectInvocation(for: project)
          let pb = NSPasteboard.general
          pb.clearContents()
          pb.setString("cd " + shellEscapedPath(dir) + "\n" + cmd + "\n", forType: .string)
          _ = viewModel.openAppleTerminal(at: dir)
          Task {
            await SystemNotifier.shared.notify(
              title: "CodMate", body: "Command copied. Paste it in Terminal.")
          }
        }))
    items.append(
      .init(
        kind: .action(title: "Claude with iTerm2") {
          let dir =
            (project.directory?.trimmingCharacters(in: .whitespacesAndNewlines)).flatMap {
              $0.isEmpty ? nil : $0
            } ?? NSHomeDirectory()
          let cmd = buildClaudeProjectInvocation(for: project)
          viewModel.openPreferredTerminalViaScheme(app: .iterm2, directory: dir, command: cmd)
        }))
    items.append(
      .init(
        kind: .action(title: "Claude with Warp") {
          let dir =
            (project.directory?.trimmingCharacters(in: .whitespacesAndNewlines)).flatMap {
              $0.isEmpty ? nil : $0
            } ?? NSHomeDirectory()
          let pb = NSPasteboard.general
          pb.clearContents()
          let cmd = buildClaudeProjectInvocation(for: project)
          pb.setString("cd " + shellEscapedPath(dir) + "\n" + cmd + "\n", forType: .string)
          viewModel.openPreferredTerminalViaScheme(app: .warp, directory: dir)
          Task {
            await SystemNotifier.shared.notify(
              title: "CodMate", body: "Command copied. Paste it in Warp.")
          }
        }))
    // Third group: New With Context… (disabled in list-empty state; needs a session anchor)
    items.append(.init(kind: .separator))
    items.append(.init(kind: .action(title: "New With Context…", disabled: true) {}))
    return items
  }

  // Build external Terminal flow exactly like newSession(project:) external branch,
  // but force external when App Sandbox blocks embedded terminals.
  private func startExternalNewForProject(_ project: Project) {
    let app = viewModel.preferences.defaultResumeExternalApp
    let dir: String = {
      let d = (project.directory ?? "").trimmingCharacters(in: .whitespacesAndNewlines)
      return d.isEmpty ? NSHomeDirectory() : d
    }()
    switch app {
    case .iterm2:
      let cmd = viewModel.buildNewProjectCLIInvocation(project: project)
      viewModel.openPreferredTerminalViaScheme(app: .iterm2, directory: dir, command: cmd)
    case .warp:
      let pb = NSPasteboard.general
      pb.clearContents()
      pb.setString(simpleProjectNewCommands(project: project) + "\n", forType: .string)
      viewModel.openPreferredTerminalViaScheme(app: .warp, directory: dir)
    case .terminal:
      let pb = NSPasteboard.general
      pb.clearContents()
      pb.setString(simpleProjectNewCommands(project: project) + "\n", forType: .string)
      _ = viewModel.openAppleTerminal(at: dir)
    case .none:
      break
    }
    Task {
      await SystemNotifier.shared.notify(
        title: "CodMate", body: "Command copied. Paste it in the opened terminal.")
    }
    // Hint + targeted refresh aligns with viewModel.newSession external path
    viewModel.setIncrementalHintForCodexToday()
    Task { await viewModel.refreshIncrementalForNewCodexToday() }
  }

  private func simpleProjectNewCommands(project: Project) -> String {
    let dir: String = {
      let d = (project.directory ?? "").trimmingCharacters(in: .whitespacesAndNewlines)
      return d.isEmpty ? NSHomeDirectory() : d
    }()
    let cd = "cd " + shellEscapedPath(dir)
    let cmd = viewModel.buildNewProjectCLIInvocation(project: project)
    return cd + "\n" + cmd
  }

  // Build a Claude invocation honoring project/default model and runtime flags
  private func buildClaudeProjectInvocation(for project: Project) -> String {
    var parts: [String] = ["claude"]
    let opt = viewModel.preferences.resumeOptions

    // Verbose / Debug
    if opt.claudeVerbose { parts.append("--verbose") }
    if opt.claudeDebug {
      parts.append("-d")
      if let f = opt.claudeDebugFilter, !f.isEmpty { parts.append(shellQuoteIfNeeded(f)) }
    }
    // Permission mode and safety switches
    if let pm = opt.claudePermissionMode, pm != .default {
      parts.append(contentsOf: ["--permission-mode", shellQuoteIfNeeded(pm.rawValue)])
    }
    if opt.claudeSkipPermissions { parts.append("--dangerously-skip-permissions") }
    if opt.claudeAllowSkipPermissions { parts.append("--allow-dangerously-skip-permissions") }

    // Allowed/Disallowed tools
    if let allow = opt.claudeAllowedTools, !allow.isEmpty {
      parts.append(contentsOf: ["--allowed-tools", shellQuoteIfNeeded(allow)])
    }
    if let disallow = opt.claudeDisallowedTools, !disallow.isEmpty {
      parts.append(contentsOf: ["--disallowed-tools", shellQuoteIfNeeded(disallow)])
    }
    // Add dirs (split by comma/whitespace)
    if let add = opt.claudeAddDirs, !add.isEmpty {
      let items = add.split(whereSeparator: { $0 == "," || $0.isWhitespace }).map(String.init)
        .filter { !$0.isEmpty }
      for d in items { parts.append(contentsOf: ["--add-dir", shellQuoteIfNeeded(d)]) }
    }

    // IDE / Strict MCP
    if opt.claudeIDE { parts.append("--ide") }
    if opt.claudeStrictMCP { parts.append("--strict-mcp-config") }

    // Fallback model
    if let fb = opt.claudeFallbackModel, !fb.isEmpty {
      parts.append(contentsOf: ["--fallback-model", shellQuoteIfNeeded(fb)])
    }

    // Effective model: prefer project profile model, else preferences fallback
    let effectiveModel = (project.profile?.model ?? viewModel.preferences.claudeFallbackModel)
      .trimmingCharacters(in: .whitespacesAndNewlines)
    if !effectiveModel.isEmpty {
      parts.append("--model")
      parts.append(shellQuoteIfNeeded(effectiveModel))
    }

    return parts.joined(separator: " ")
  }

  private func projectTip(for session: SessionSummary) -> String? {
    guard let pid = viewModel.projectIdForSession(session.id),
      let p = viewModel.projects.first(where: { $0.id == pid })
    else { return nil }
    let name = p.name.trimmingCharacters(in: .whitespacesAndNewlines)
    let display = name.isEmpty ? p.id : name
    let raw = (p.overview ?? "").trimmingCharacters(in: .whitespacesAndNewlines)
    guard !raw.isEmpty else { return display }
    let snippet = raw.count > 20 ? String(raw.prefix(20)) + "…" : raw
    return display + "\n" + snippet
  }

  private func prefillForProject(from session: SessionSummary) -> ProjectEditorSheet.Prefill {
    let dir =
      FileManager.default.fileExists(atPath: session.cwd)
      ? session.cwd
      : session.fileURL.deletingLastPathComponent().path
    var name = session.userTitle?.trimmingCharacters(in: .whitespacesAndNewlines) ?? ""
    if name.isEmpty { name = URL(fileURLWithPath: dir, isDirectory: true).lastPathComponent }
    // overview: prefer userComment; fallback instruction snippet
    let overview =
      (session.userComment?.trimmingCharacters(in: .whitespacesAndNewlines)).flatMap {
        $0.isEmpty ? nil : $0
      }
      ?? (session.instructions?.trimmingCharacters(in: .whitespacesAndNewlines)).flatMap {
        s in
        if s.isEmpty { return nil }
        // limit to ~220 chars to keep it short
        return s.count <= 220 ? s : String(s.prefix(220)) + "…"
      }
    let instructions = session.instructions?.trimmingCharacters(in: .whitespacesAndNewlines)
    return ProjectEditorSheet.Prefill(
      name: name,
      directory: dir,
      trustLevel: nil,
      overview: overview,
      instructions: instructions,
      profileId: nil
    )
  }

  private func handleClick(on session: SessionSummary) {
    // Determine current modifiers (command/control/shift)
    let mods = NSApp.currentEvent?.modifierFlags ?? []
    let isToggle = mods.contains(.command) || mods.contains(.control)
    let isRange = mods.contains(.shift)
    let id = session.id
    if isRange, let anchor = lastClickedID {
      let flat = sections.flatMap { $0.sessions.map(\.id) }
      if let a = flat.firstIndex(of: anchor), let b = flat.firstIndex(of: id) {
        let lo = min(a, b)
        let hi = max(a, b)
        let rangeIDs = Set(flat[lo...hi])
        selection = rangeIDs
      } else {
        selection = [id]
      }
      onPrimarySelect?(session)
    } else if isToggle {
      if selection.contains(id) {
        selection.remove(id)
      } else {
        selection.insert(id)
      }
      lastClickedID = id
      onPrimarySelect?(session)
    } else {
      selection = [id]
      lastClickedID = id
      onPrimarySelect?(session)
    }
  }
}

// SplitPrimaryMenuButton and helpers are shared in SplitControls.swift

// Native NSSearchField wrapper to get unified macOS search field chrome
private struct SearchField: NSViewRepresentable {
  let placeholder: String
  @Binding var text: String
  var onSubmit: ((String) -> Void)? = nil

  init(_ placeholder: String, text: Binding<String>, onSubmit: ((String) -> Void)? = nil) {
    self.placeholder = placeholder
    self._text = text
    self.onSubmit = onSubmit
  }

  func makeCoordinator() -> Coordinator { Coordinator(self) }

  func makeNSView(context: Context) -> NSSearchField {
    let field = NSSearchField(frame: .zero)
    field.placeholderString = placeholder
    field.delegate = context.coordinator
    field.focusRingType = .none
    // Avoid premature submit during IME composition; we handle Return/Escape in delegate instead
    field.sendsSearchStringImmediately = false
    field.sendsWholeSearchString = true
    // Do not steal initial focus; if the system puts focus here, drop it back to window
    DispatchQueue.main.async {
      if let win = field.window,
        win.firstResponder === field || win.firstResponder === field.currentEditor()
      {
        win.makeFirstResponder(nil)
      }
    }
    context.coordinator.configure(field: field)
    return field
  }

  func updateNSView(_ nsView: NSSearchField, context: Context) {
    // Avoid programmatic writes while user is editing (prevents breaking IME composition)
    if let editor = nsView.currentEditor(), nsView.window?.firstResponder === editor { return }
    if nsView.stringValue != text { nsView.stringValue = text }
    if nsView.placeholderString != placeholder { nsView.placeholderString = placeholder }
  }

  class Coordinator: NSObject, NSSearchFieldDelegate {
    var parent: SearchField
    weak var field: NSSearchField?
    private var observers: [NSObjectProtocol] = []
    private var isFocusBlocked = false
    init(_ parent: SearchField) { self.parent = parent }

    deinit {
      for observer in observers {
        NotificationCenter.default.removeObserver(observer)
      }
    }

    func configure(field: NSSearchField) {
      self.field = field
      field.refusesFirstResponder = isFocusBlocked
      if observers.isEmpty {
        let center = NotificationCenter.default
        let resign = center.addObserver(
          forName: .codMateResignQuickSearch,
          object: nil,
          queue: .main
        ) { [weak self] _ in self?.resignIfNeeded() }
        let block = center.addObserver(
          forName: .codMateQuickSearchFocusBlocked,
          object: nil,
          queue: .main
        ) { [weak self] note in
          Task { @MainActor in self?.handleFocusBlocked(note: note) }
        }
        observers.append(contentsOf: [resign, block])
      }
    }

    private func resignIfNeeded() {
      guard let field, let window = field.window else { return }
      if window.firstResponder === field || window.firstResponder === field.currentEditor() {
        window.makeFirstResponder(nil)
      }
    }

    @MainActor
    private func handleFocusBlocked(note: Notification) {
      let active = (note.userInfo?["active"] as? Bool) ?? false
      isFocusBlocked = active
      field?.refusesFirstResponder = active
      if active { resignIfNeeded() }
    }

    @MainActor
    func controlTextDidChange(_ notification: Notification) {
      guard let field = notification.object as? NSSearchField else { return }
      // Skip updates while IME is composing (marked text present)
      if let editor = field.currentEditor() as? NSTextView, editor.hasMarkedText() { return }
      parent.text = field.stringValue
    }

    @MainActor
    func searchFieldDidEndSearching(_ sender: NSSearchField) {
      let value = sender.stringValue
      parent.text = value
      parent.onSubmit?(value)
    }

    // Intercept Return/Escape; respect IME composition
    @MainActor
    func control(
      _ control: NSControl, textView: NSTextView, doCommandBy commandSelector: Selector
    ) -> Bool {
      // If composing with IME, let the editor handle the key (do not submit)
      if textView.hasMarkedText() { return false }
      if commandSelector == #selector(NSResponder.insertNewline(_:)) {
        let value = textView.string
        parent.text = value
        parent.onSubmit?(value)
        return true
      }
      if commandSelector == #selector(NSResponder.cancelOperation(_:)) {
        parent.text = ""
        parent.onSubmit?("")
        return true
      }
      return false
    }
  }
}

// MARK: - Equal-width segmented control backed by NSSegmentedControl
private struct EqualWidthSegmentedControl<Item: Identifiable & Hashable>: NSViewRepresentable {
  let items: [Item]
  @Binding var selection: Item
  var title: (Item) -> String

  func makeCoordinator() -> Coordinator { Coordinator(self) }

  func makeNSView(context: Context) -> NSView {
    let container = NSView()
    container.translatesAutoresizingMaskIntoConstraints = false
    let control = NSSegmentedControl()
    control.translatesAutoresizingMaskIntoConstraints = false
    control.segmentStyle = .rounded
    control.trackingMode = .selectOne
    control.target = context.coordinator
    control.action = #selector(Coordinator.changed(_:))
    rebuildSegments(control)
    if #available(macOS 13.0, *) { control.segmentDistribution = .fillEqually }

    control.setContentHuggingPriority(.defaultLow, for: .horizontal)
    control.setContentCompressionResistancePriority(.defaultLow, for: .horizontal)

    container.addSubview(control)
    NSLayoutConstraint.activate([
      control.leadingAnchor.constraint(equalTo: container.leadingAnchor),
      control.trailingAnchor.constraint(equalTo: container.trailingAnchor),
      control.topAnchor.constraint(equalTo: container.topAnchor),
      control.bottomAnchor.constraint(equalTo: container.bottomAnchor),
    ])
    context.coordinator.control = control
    return container
  }

  func updateNSView(_ container: NSView, context: Context) {
    guard let control = context.coordinator.control else { return }
    if control.segmentCount != items.count { rebuildSegments(control) }
    // Update labels if needed
    for (i, it) in items.enumerated() { control.setLabel(title(it), forSegment: i) }
    // Selection
    if let idx = items.firstIndex(of: selection) {
      control.selectedSegment = idx
    } else {
      control.selectedSegment = -1
    }

    // Ensure segments expand after the middle column resizes from 0 → normal.
    let containerWidth = container.bounds.width
    if context.coordinator.lastContainerWidth != containerWidth {
      context.coordinator.lastContainerWidth = containerWidth
      if #available(macOS 13.0, *) {
        control.segmentDistribution = .fillEqually
      }
      // Force a fresh layout pass now and in next runloop to avoid "scrunched" state.
      control.invalidateIntrinsicContentSize()
      control.needsLayout = true
      control.layoutSubtreeIfNeeded()
      DispatchQueue.main.async {
        control.invalidateIntrinsicContentSize()
        control.needsLayout = true
        control.layoutSubtreeIfNeeded()
      }
    }

    if #available(macOS 13.0, *) {
      // Nothing else; fillEqually handles widths.
    } else {
      // Fallback: try to equalize manually each update
      let superWidth = control.superview?.bounds.width ?? containerWidth
      if superWidth > 0 {
        let width = max(60.0, superWidth / CGFloat(max(1, items.count)))
        for i in 0..<control.segmentCount { control.setWidth(width, forSegment: i) }
      }
    }
  }

  private func rebuildSegments(_ control: NSSegmentedControl) {
    control.segmentCount = items.count
    for (i, it) in items.enumerated() {
      control.setLabel(title(it), forSegment: i)
    }
  }

  final class Coordinator: NSObject {
    weak var control: NSSegmentedControl?
    var parent: EqualWidthSegmentedControl
    var lastContainerWidth: CGFloat = -1
    init(_ parent: EqualWidthSegmentedControl) { self.parent = parent }
    @objc func changed(_ sender: NSSegmentedControl) {
      let idx = sender.selectedSegment
      guard idx >= 0 && idx < parent.items.count else { return }
      parent.selection = parent.items[idx]
    }
  }
}

extension TimeInterval {
  fileprivate var readableFormattedDuration: String {
    let formatter = DateComponentsFormatter()
    formatter.allowedUnits = durationUnits
    formatter.unitsStyle = .abbreviated
    return formatter.string(from: self) ?? "—"
  }

  private var durationUnits: NSCalendar.Unit {
    if self >= 3600 {
      return [.hour, .minute]
    } else if self >= 60 {
      return [.minute, .second]
    }
    return [.second]
  }
}

#Preview {
  // Mock SessionDaySection data
  let mockSections = [
    SessionDaySection(
      id: Date().addingTimeInterval(-86400),  // Yesterday
      title: "Yesterday",
      totalDuration: 7200,  // 2 hours
      totalEvents: 15,
      sessions: [
        SessionSummary(
          id: "session-1",
          fileURL: URL(
            fileURLWithPath: "/Users/developer/.codex/sessions/session-1.json"),
          fileSizeBytes: 12340,
          startedAt: Date().addingTimeInterval(-7200),
          endedAt: Date().addingTimeInterval(-3600),
          activeDuration: nil,
          cliVersion: "1.2.3",
          cwd: "/Users/developer/projects/codmate",
          originator: "developer",
          instructions: "Optimize SwiftUI list performance",
          model: "gpt-4o-mini",
          approvalPolicy: "auto",
          userMessageCount: 3,
          assistantMessageCount: 2,
          toolInvocationCount: 1,
          responseCounts: [:],
          turnContextCount: 5,
          eventCount: 6,
          lineCount: 89,
          lastUpdatedAt: Date().addingTimeInterval(-3600),
          source: .codexLocal,
          remotePath: nil
        ),
        SessionSummary(
          id: "session-2",
          fileURL: URL(
            fileURLWithPath: "/Users/developer/.codex/sessions/session-2.json"),
          fileSizeBytes: 8900,
          startedAt: Date().addingTimeInterval(-10800),
          endedAt: Date().addingTimeInterval(-9000),
          activeDuration: nil,
          cliVersion: "1.2.3",
          cwd: "/Users/developer/projects/test",
          originator: "developer",
          instructions: "Create a to-do app",
          model: "gpt-4o",
          approvalPolicy: "manual",
          userMessageCount: 4,
          assistantMessageCount: 3,
          toolInvocationCount: 2,
          responseCounts: ["reasoning": 1],
          turnContextCount: 7,
          eventCount: 9,
          lineCount: 120,
          lastUpdatedAt: Date().addingTimeInterval(-9000),
          source: .codexLocal,
          remotePath: nil
        ),
      ]
    ),
    SessionDaySection(
      id: Date().addingTimeInterval(-172800),  // Day before yesterday
      title: "Dec 15, 2024",
      totalDuration: 5400,  // 1.5 hours
      totalEvents: 12,
      sessions: [
        SessionSummary(
          id: "session-3",
          fileURL: URL(
            fileURLWithPath: "/Users/developer/.codex/sessions/session-3.json"),
          fileSizeBytes: 15600,
          startedAt: Date().addingTimeInterval(-172800),
          endedAt: Date().addingTimeInterval(-158400),
          activeDuration: nil,
          cliVersion: "1.2.2",
          cwd: "/Users/developer/documents",
          originator: "developer",
          instructions: "Write technical documentation",
          model: "gpt-4o-mini",
          approvalPolicy: "auto",
          userMessageCount: 6,
          assistantMessageCount: 5,
          toolInvocationCount: 3,
          responseCounts: ["reasoning": 2],
          turnContextCount: 11,
          eventCount: 14,
          lineCount: 200,
          lastUpdatedAt: Date().addingTimeInterval(-158400),
          source: .codexLocal,
          remotePath: nil
        )
      ]
    ),
  ]

  return SessionListColumnView(
    sections: mockSections,
    selection: .constant(Set<String>()),
    sortOrder: .constant(.mostRecent),
    isLoading: false,
    isEnriching: false,
    enrichmentProgress: 0,
    enrichmentTotal: 0,
    onResume: { session in print("Resume: \(session.displayName)") },
    onReveal: { session in print("Reveal: \(session.displayName)") },
    onDeleteRequest: { session in print("Delete: \(session.displayName)") },
    onExportMarkdown: { session in print("Export: \(session.displayName)") }
  )
  .frame(width: 500, height: 600)
}

#Preview("Loading State") {
  SessionListColumnView(
    sections: [],
    selection: .constant(Set<String>()),
    sortOrder: .constant(.mostRecent),
    isLoading: true,
    isEnriching: false,
    enrichmentProgress: 0,
    enrichmentTotal: 0,
    onResume: { _ in },
    onReveal: { _ in },
    onDeleteRequest: { _ in },
    onExportMarkdown: { _ in }
  )
  .frame(width: 500, height: 600)
}

#Preview("Empty State") {
  SessionListColumnView(
    sections: [],
    selection: .constant(Set<String>()),
    sortOrder: .constant(.mostRecent),
    isLoading: false,
    isEnriching: false,
    enrichmentProgress: 0,
    enrichmentTotal: 0,
    onResume: { _ in },
    onReveal: { _ in },
    onDeleteRequest: { _ in },
    onExportMarkdown: { _ in }
  )
  .frame(width: 500, height: 600)
}<|MERGE_RESOLUTION|>--- conflicted
+++ resolved
@@ -85,7 +85,6 @@
           )
           .frame(maxWidth: .infinity)
 
-<<<<<<< HEAD
           // Primary action: New (match Detail action bar style and behavior)
           let selected = selectedProject()
           if let project = selected {
@@ -114,15 +113,6 @@
             )
             .opacity(0.6)
             .help("Select a project in the sidebar to start a new session")
-=======
-          Button {
-        if let project = selected {
-          viewModel.newSession(project: project)
-            }
-          } label: {
-            Label("New Session", systemImage: "plus")
-              .frame(minWidth: 140)
->>>>>>> 0dbcb295
           }
 
           Spacer()
